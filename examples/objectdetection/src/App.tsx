--- conflicted
+++ resolved
@@ -39,9 +39,6 @@
 function App() {
   return (
     <NavigationContainer>
-<<<<<<< HEAD
-      <Tab.Navigator initialRouteName="Photo">
-=======
       <Tab.Navigator
         initialRouteName="CameraStream"
         screenOptions={({ route }) => ({
@@ -52,7 +49,6 @@
           tabBarInactiveTintColor: "gray",
         })}
       >
->>>>>>> 037aa22f
         <Tab.Screen
           name="CameraStream"
           component={CameraStream}
